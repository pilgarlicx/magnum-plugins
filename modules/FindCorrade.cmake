# - Find Corrade
#
# Basic usage:
#  find_package(Corrade [REQUIRED])
# This module tries to find Corrade library and then defines:
#  CORRADE_FOUND                    - True if Corrade library is found
#  CORRADE_INCLUDE_DIR              - Root include dir
#  CORRADE_INTERCONNECT_LIBRARIES   - Interconnect library and dependent
#   libraries
#  CORRADE_UTILITY_LIBRARIES        - Utility library and dependent
#   libraries
#  CORRADE_PLUGINMANAGER_LIBRARIES  - PluginManager library and dependent
#   libraries
#  CORRADE_TESTSUITE_LIBRARIES      - TestSuite library and dependent
#   libraries
#  CORRADE_RC_EXECUTABLE            - Resource compiler executable
# Corrade configures the compiler to use C++11 standard. Additionally you can
# use CORRADE_CXX_FLAGS to enable additional pedantic set of warnings and enable
# hidden visibility by default.
#
# Features of found Corrade library are exposed in these variables:
#  CORRADE_GCC47_COMPATIBILITY  - Defined if compiled with compatibility
#   mode for GCC 4.7
#  CORRADE_GCC46_COMPATIBILITY  - Defined if compiled with compatibility
#   mode for GCC 4.6
<<<<<<< HEAD
#  CORRADE_GCC45_COMPATIBILITY  - Defined if compiled with compatibility
#   mode for GCC 4.5
#  CORRADE_GCC44_COMPATIBILITY  - Defined if compiled with compatibility
#   mode for GCC 4.4
=======
#  CORRADE_BUILD_DEPRECATED     - Defined if compiled with deprecated APIs
#   included
>>>>>>> e990819f
#  CORRADE_BUILD_STATIC         - Defined if compiled as static libraries
#  CORRADE_TARGET_NACL          - Defined if compiled for Google Chrome
#   Native Client
#  CORRADE_TARGET_NACL_NEWLIB   - Defined if compiled for Google Chrome
#   Native Client with `newlib` toolchain
#  CORRADE_TARGET_NACL_GLIBC    - Defined if compiled for Google Chrome
#   Native Client with `glibc` toolchain
#  CORRADE_TARGET_EMSCRIPTEN    - Defined if compiled for Emscripten
#
# Corrade provides these macros and functions:
#
#
# Add unit test using Corrade's TestSuite.
#  corrade_add_test(test_name
#                   sources...
#                   [LIBRARIES libraries...])
# Test name is also executable name. You can also specify libraries to link
# with instead of using target_link_libraries(). CORRADE_TESTSUITE_LIBRARIES
# are linked automatically to each test. Note that the enable_testing()
# function must be called explicitly.
#
#
# Compile data resources into application binary.
#  corrade_add_resource(name resources.conf)
# Depends on corrade-rc, which is part of Corrade utilities. This command
# generates resource data using given configuration file in current build
# directory. Argument name is name under which the resources can be explicitly
# loaded. Variable `name` contains compiled resource filename, which is then
# used for compiling library / executable. Example usage:
#  corrade_add_resource(app_resources resources.conf)
#  add_executable(app source1 source2 ... ${app_resources})
#
# Add dynamic plugin.
#  corrade_add_plugin(plugin_name install_dir metadata_file
#                     sources...)
# The macro adds preprocessor directive CORRADE_DYNAMIC_PLUGIN. Additional
# libraries can be linked in via target_link_libraries(plugin_name ...). If
# install_dir is set to CMAKE_CURRENT_BINARY_DIR (e.g. for testing purposes),
# the files are copied directly, without need to run `make install`.
#
#
# Add static plugin.
#  corrade_add_static_plugin(plugin_name install_dir metadata_file
#                            sources...)
# The macro adds preprocessor directive CORRADE_STATIC_PLUGIN. Additional
# libraries can be linked in via target_link_libraries(plugin_name ...). If
# install_dir is set to CMAKE_CURRENT_BINARY_DIR (e.g. for testing purposes),
# no installation is performed.
#
#
# Additionally these variables are defined for internal usage:
#  CORRADE_INTERCONNECT_LIBRARY     - Interconnect library (w/o
#   dependencies)
#  CORRADE_UTILITY_LIBRARY          - Utility library (w/o dependencies)
#  CORRADE_PLUGINMANAGER_LIBRARY    - Plugin manager library (w/o
#   dependencies)
#  CORRADE_TESTSUITE_LIBRARY        - TestSuite library (w/o dependencies)
#

#
#   This file is part of Corrade.
#
#   Copyright © 2007, 2008, 2009, 2010, 2011, 2012, 2013
#             Vladimír Vondruš <mosra@centrum.cz>
#
#   Permission is hereby granted, free of charge, to any person obtaining a
#   copy of this software and associated documentation files (the "Software"),
#   to deal in the Software without restriction, including without limitation
#   the rights to use, copy, modify, merge, publish, distribute, sublicense,
#   and/or sell copies of the Software, and to permit persons to whom the
#   Software is furnished to do so, subject to the following conditions:
#
#   The above copyright notice and this permission notice shall be included
#   in all copies or substantial portions of the Software.
#
#   THE SOFTWARE IS PROVIDED "AS IS", WITHOUT WARRANTY OF ANY KIND, EXPRESS OR
#   IMPLIED, INCLUDING BUT NOT LIMITED TO THE WARRANTIES OF MERCHANTABILITY,
#   FITNESS FOR A PARTICULAR PURPOSE AND NONINFRINGEMENT. IN NO EVENT SHALL
#   THE AUTHORS OR COPYRIGHT HOLDERS BE LIABLE FOR ANY CLAIM, DAMAGES OR OTHER
#   LIABILITY, WHETHER IN AN ACTION OF CONTRACT, TORT OR OTHERWISE, ARISING
#   FROM, OUT OF OR IN CONNECTION WITH THE SOFTWARE OR THE USE OR OTHER
#   DEALINGS IN THE SOFTWARE.
#

# Libraries
find_library(CORRADE_INTERCONNECT_LIBRARY CorradeInterconnect)
find_library(CORRADE_UTILITY_LIBRARY CorradeUtility)
find_library(CORRADE_PLUGINMANAGER_LIBRARY CorradePluginManager)
find_library(CORRADE_TESTSUITE_LIBRARY CorradeTestSuite)

# RC executable
find_program(CORRADE_RC_EXECUTABLE corrade-rc)

# Include dir
find_path(CORRADE_INCLUDE_DIR
    NAMES PluginManager Utility
    PATH_SUFFIXES Corrade)

# CMake module dir
find_path(_CORRADE_MODULE_DIR
    NAMES UseCorrade.cmake CorradeLibSuffix.cmake
    PATH_SUFFIXES share/cmake/Corrade)

# If not found, try system module dir
find_path(_CORRADE_MODULE_DIR
    NAMES UseCorrade.cmake CorradeLibSuffix.cmake
    PATHS ${CMAKE_ROOT}/Modules
    NO_CMAKE_FIND_ROOT_PATH)

include(FindPackageHandleStandardArgs)
find_package_handle_standard_args(Corrade DEFAULT_MSG
    CORRADE_UTILITY_LIBRARY
    CORRADE_INTERCONNECT_LIBRARY
    CORRADE_PLUGINMANAGER_LIBRARY
    CORRADE_TESTSUITE_LIBRARY
    CORRADE_INCLUDE_DIR
    CORRADE_RC_EXECUTABLE
    _CORRADE_MODULE_DIR)

if(NOT CORRADE_FOUND)
    return()
endif()

# Configuration
file(READ ${CORRADE_INCLUDE_DIR}/corradeConfigure.h _corradeConfigure)

# Compatibility?
string(FIND "${_corradeConfigure}" "#define CORRADE_GCC44_COMPATIBILITY" _GCC44_COMPATIBILITY)
if(NOT _GCC44_COMPATIBILITY EQUAL -1)
    set(CORRADE_GCC44_COMPATIBILITY 1)
endif()
string(FIND "${_corradeConfigure}" "#define CORRADE_GCC45_COMPATIBILITY" _GCC45_COMPATIBILITY)
if(NOT _GCC45_COMPATIBILITY EQUAL -1)
    set(CORRADE_GCC45_COMPATIBILITY 1)
endif()
string(FIND "${_corradeConfigure}" "#define CORRADE_GCC46_COMPATIBILITY" _GCC46_COMPATIBILITY)
if(NOT _GCC46_COMPATIBILITY EQUAL -1)
    set(CORRADE_GCC46_COMPATIBILITY 1)
endif()
string(FIND "${_corradeConfigure}" "#define CORRADE_GCC47_COMPATIBILITY" _GCC47_COMPATIBILITY)
if(NOT _GCC47_COMPATIBILITY EQUAL -1)
    set(CORRADE_GCC47_COMPATIBILITY 1)
endif()
string(FIND "${_corradeConfigure}" "#define CORRADE_BUILD_DEPRECATED" _BUILD_DEPRECATED)
if(NOT _BUILD_DEPRECATED EQUAL -1)
    set(CORRADE_BUILD_DEPRECATED 1)
endif()
string(FIND "${_corradeConfigure}" "#define CORRADE_BUILD_STATIC" _BUILD_STATIC)
if(NOT _BUILD_STATIC EQUAL -1)
    set(CORRADE_BUILD_STATIC 1)
endif()
string(FIND "${_corradeConfigure}" "#define CORRADE_TARGET_NACL" _TARGET_NACL)
if(NOT _TARGET_NACL EQUAL -1)
    set(CORRADE_TARGET_NACL 1)
endif()
string(FIND "${_corradeConfigure}" "#define CORRADE_TARGET_NACL_NEWLIB" _TARGET_NACL_NEWLIB)
if(NOT _TARGET_NACL_NEWLIB EQUAL -1)
    set(CORRADE_TARGET_NACL_NEWLIB 1)
endif()
string(FIND "${_corradeConfigure}" "#define CORRADE_TARGET_NACL_GLIBC" _TARGET_NACL_GLIBC)
if(NOT _TARGET_NACL_GLIBC EQUAL -1)
    set(CORRADE_TARGET_NACL_GLIBC 1)
endif()
string(FIND "${_corradeConfigure}" "#define CORRADE_TARGET_EMSCRIPTEN" _TARGET_EMSCRIPTEN)
if(NOT _TARGET_EMSCRIPTEN EQUAL -1)
    set(CORRADE_TARGET_EMSCRIPTEN 1)
endif()

set(CORRADE_UTILITY_LIBRARIES ${CORRADE_UTILITY_LIBRARY})
set(CORRADE_INTERCONNECT_LIBRARIES ${CORRADE_INTERCONNECT_LIBRARY} ${CORRADE_UTILITY_LIBRARIES})
set(CORRADE_PLUGINMANAGER_LIBRARIES ${CORRADE_PLUGINMANAGER_LIBRARY} ${CORRADE_UTILITY_LIBRARIES})
set(CORRADE_TESTSUITE_LIBRARIES ${CORRADE_TESTSUITE_LIBRARY} ${CORRADE_UTILITY_LIBRARIES})

# At least static build needs this
if((UNIX OR CORRADE_TARGET_NACL) AND NOT CORRADE_TARGET_NACL_NEWLIB)
    set(CORRADE_PLUGINMANAGER_LIBRARIES ${CORRADE_PLUGINMANAGER_LIBRARIES} dl)
endif()

mark_as_advanced(CORRADE_UTILITY_LIBRARY
    CORRADE_INTERCONNECT_LIBRARY
    CORRADE_PLUGINMANAGER_LIBRARY
    CORRADE_TESTSUITE_LIBRARY
    _CORRADE_MODULE_DIR)

# Include our module dir, if we have any
if(NOT "${_CORRADE_MODULE_DIR}" STREQUAL "${CMAKE_ROOT}/Modules")
    set(CMAKE_MODULE_PATH ${CMAKE_MODULE_PATH} "${_CORRADE_MODULE_DIR}")
endif()

# Finalize the finding process
include(UseCorrade)<|MERGE_RESOLUTION|>--- conflicted
+++ resolved
@@ -23,15 +23,12 @@
 #   mode for GCC 4.7
 #  CORRADE_GCC46_COMPATIBILITY  - Defined if compiled with compatibility
 #   mode for GCC 4.6
-<<<<<<< HEAD
 #  CORRADE_GCC45_COMPATIBILITY  - Defined if compiled with compatibility
 #   mode for GCC 4.5
 #  CORRADE_GCC44_COMPATIBILITY  - Defined if compiled with compatibility
 #   mode for GCC 4.4
-=======
 #  CORRADE_BUILD_DEPRECATED     - Defined if compiled with deprecated APIs
 #   included
->>>>>>> e990819f
 #  CORRADE_BUILD_STATIC         - Defined if compiled as static libraries
 #  CORRADE_TARGET_NACL          - Defined if compiled for Google Chrome
 #   Native Client
